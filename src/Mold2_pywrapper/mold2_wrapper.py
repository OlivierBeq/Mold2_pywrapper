--- conflicted
+++ resolved
@@ -251,11 +251,7 @@
             data.columns = data.iloc[0, :]
             data.drop(index=0, inplace=True)
         data.reset_index(drop=True, inplace=True)
-<<<<<<< HEAD
         data = data.apply(pd.to_numeric, errors='coerce', axis=1)
-=======
-        data = data.apply(lambda x: pd.to_numeric(x, errors='coerce'))
->>>>>>> d1549c49
         data = data.convert_dtypes()
         return data
 
